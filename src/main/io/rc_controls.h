--- conflicted
+++ resolved
@@ -49,11 +49,8 @@
     BOXAIRMODE,
     BOXHOMERESET,
     BOXGCSNAV,
-<<<<<<< HEAD
     BOXHEADINGLOCK,
-=======
     BOXSURFACE,
->>>>>>> f9a6d439
     CHECKBOX_ITEM_COUNT
 } boxId_e;
 
