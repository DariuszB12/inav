--- conflicted
+++ resolved
@@ -94,7 +94,6 @@
 
 TEST_CFLAGS	 = $(addprefix -I,$(TEST_INCLUDE_DIRS))
 
-<<<<<<< HEAD
 DEPS = $(TEST_BINARIES:%=%.d)
 
 $(OBJECT_DIR)/common/maths.o : \
@@ -505,37 +504,6 @@
 
 	@mkdir -p $(dir $@)
 	$(CXX) $(CXX_FLAGS) $(TEST_CFLAGS) -c $(TEST_DIR)/baro_bmp085_unittest.cc -o $@
-=======
-LIBCLEANFLIGHT_SRC = \
-	common/encoding.c \
-	common/maths.c \
-	drivers/barometer_ms5611.c \
-	drivers/barometer_bmp085.c \
-	drivers/light_ws2811strip.c \
-	flight/altitudehold.c \
-	flight/failsafe.c \
-	flight/gps_conversion.c \
-	flight/imu.c \
-	flight/lowpass.c \
-	flight/mixer.c \
-	io/ledstrip.c \
-	io/rc_controls.c \
-	io/serial.c \
-	rx/rx.c \
-	sensors/battery.c \
-	sensors/boardalignment.c \
-	telemetry/hott.c
-
-LIBCLEANFLIGHT_OBJ = $(LIBCLEANFLIGHT_SRC:%.c=$(OBJECT_DIR)/%.o)
-
-DEPS =	$(LIBCLEANFLIGHT_OBJ:%.o=%.d) \
-	$(TEST_BINARIES:%=%.d)
-
-LIBS = $(OBJECT_DIR)/libcleanflight.a $(OBJECT_DIR)/gtest_main.a
-
-$(OBJECT_DIR)/libcleanflight.a: $(LIBCLEANFLIGHT_OBJ)
-	$(AR) $(ARFLAGS) $@ $^
->>>>>>> 241d30a6
 
 $(OBJECT_DIR)/baro_bmp085_unittest : \
 	$(OBJECT_DIR)/drivers/barometer_bmp085.o \
@@ -544,6 +512,30 @@
 
 	$(CXX) $(CXX_FLAGS) $^ -o $(OBJECT_DIR)/$@
 
+$(OBJECT_DIR)/sensors/boardalignment.o : \
+	$(USER_DIR)/sensors/boardalignment.c \
+	$(USER_DIR)/sensors/boardalignment.h \
+	$(GTEST_HEADERS)
+
+	@mkdir -p $(dir $@)
+	$(CC) $(C_FLAGS) $(TEST_CFLAGS) -c $(USER_DIR)/sensors/boardalignment.c -o $@
+
+$(OBJECT_DIR)/alignsensor_unittest.o : \
+	$(TEST_DIR)/alignsensor_unittest.cc \
+	$(USER_DIR)/sensors/boardalignment.h \
+	$(GTEST_HEADERS)
+
+	@mkdir -p $(dir $@)
+	$(CXX) $(CXX_FLAGS) $(TEST_CFLAGS) -c $(TEST_DIR)/alignsensor_unittest.cc -o $@
+
+$(OBJECT_DIR)/alignsensor_unittest : \
+	$(OBJECT_DIR)/common/maths.o \
+	$(OBJECT_DIR)/sensors/boardalignment.o \
+	$(OBJECT_DIR)/alignsensor_unittest.o \
+	$(OBJECT_DIR)/gtest_main.a
+
+	$(CXX) $(CXX_FLAGS) $^ -o $(OBJECT_DIR)/$@
+
 test: $(TESTS:%=test-%)
 
 test-%: $(OBJECT_DIR)/%
