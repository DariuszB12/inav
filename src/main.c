--- conflicted
+++ resolved
@@ -1,4 +1,3 @@
-<<<<<<< HEAD
 #include "board.h"
 #include "mw.h"
 
@@ -139,9 +138,9 @@
 
     previousTime = micros();
     if (mcfg.mixerConfiguration == MULTITYPE_GIMBAL)
-        calibratingA = 400;
-    calibratingG = 1000;
-    calibratingB = 200;             // 10 seconds init_delay + 200 * 25 ms = 15 seconds before ground pressure settles
+        calibratingA = CALIBRATING_ACC_CYCLES;
+    calibratingG = CALIBRATING_GYRO_CYCLES;
+    calibratingB = CALIBRATING_BARO_CYCLES;             // 10 seconds init_delay + 200 * 25 ms = 15 seconds before ground pressure settles
     f.SMALL_ANGLES_25 = 1;
 
     // loopy
@@ -163,171 +162,4 @@
     // fall out of the sky
     writeAllMotors(mcfg.mincommand);
     while (1);
-}
-=======
-#include "board.h"
-#include "mw.h"
-
-core_t core;
-
-extern rcReadRawDataPtr rcReadRawFunc;
-
-// receiver read function
-extern uint16_t pwmReadRawRC(uint8_t chan);
-
-#ifdef USE_LAME_PRINTF
-// gcc/GNU version
-static void _putc(void *p, char c)
-{
-    serialWrite(core.mainport, c);
-}
-#else
-// keil/armcc version
-int fputc(int c, FILE *f)
-{
-    // let DMA catch up a bit when using set or dump, we're too fast.
-    while (!isSerialTransmitBufferEmpty(core.mainport));
-    serialWrite(core.mainport, c);
-    return c;
-}
-#endif
-
-int main(void)
-{
-    uint8_t i;
-    drv_pwm_config_t pwm_params;
-    drv_adc_config_t adc_params;
-
-    systemInit();
-#ifdef USE_LAME_PRINTF
-    init_printf(NULL, _putc);
-#endif
-
-    checkFirstTime(false);
-    readEEPROM();
-
-    // configure power ADC
-    if (mcfg.power_adc_channel > 0 && (mcfg.power_adc_channel == 1 || mcfg.power_adc_channel == 9))
-        adc_params.powerAdcChannel = mcfg.power_adc_channel;
-    else {
-        adc_params.powerAdcChannel = 0;
-        mcfg.power_adc_channel = 0;
-    }
-
-    adcInit(&adc_params);
-
-    // We have these sensors; SENSORS_SET defined in board.h depending on hardware platform
-    sensorsSet(SENSORS_SET);
-
-    mixerInit(); // this will set core.useServo var depending on mixer type
-    // when using airplane/wing mixer, servo/motor outputs are remapped
-    if (mcfg.mixerConfiguration == MULTITYPE_AIRPLANE || mcfg.mixerConfiguration == MULTITYPE_FLYING_WING)
-        pwm_params.airplane = true;
-    else
-        pwm_params.airplane = false;
-    pwm_params.useUART = feature(FEATURE_GPS) || feature(FEATURE_SERIALRX); // spektrum/sbus support uses UART too
-    pwm_params.usePPM = feature(FEATURE_PPM);
-    pwm_params.enableInput = !feature(FEATURE_SERIALRX); // disable inputs if using spektrum
-    pwm_params.useServos = core.useServo;
-    pwm_params.extraServos = cfg.gimbal_flags & GIMBAL_FORWARDAUX;
-    pwm_params.motorPwmRate = mcfg.motor_pwm_rate;
-    pwm_params.servoPwmRate = mcfg.servo_pwm_rate;
-    pwm_params.failsafeThreshold = cfg.failsafe_detect_threshold;
-    switch (mcfg.power_adc_channel) {
-        case 1:
-            pwm_params.adcChannel = PWM2;
-            break;
-        case 9:
-            pwm_params.adcChannel = PWM8;
-            break;
-        default:
-            pwm_params.adcChannel = 0;
-        break;
-    }
-
-    pwmInit(&pwm_params);
-
-    // configure PWM/CPPM read function. spektrum or sbus below will override that
-    rcReadRawFunc = pwmReadRawRC;
-
-    if (feature(FEATURE_SERIALRX)) {
-        switch (mcfg.serialrx_type) {
-            case SERIALRX_SPEKTRUM1024:
-            case SERIALRX_SPEKTRUM2048:
-                spektrumInit(&rcReadRawFunc);
-                break;
-
-            case SERIALRX_SBUS:
-                sbusInit(&rcReadRawFunc);
-                break;
-        }
-    } else {
-        // spektrum and GPS are mutually exclusive
-        // Optional GPS - available in both PPM and PWM input mode, in PWM input, reduces number of available channels by 2.
-        if (feature(FEATURE_GPS))
-            gpsInit(mcfg.gps_baudrate);
-    }
-#ifdef SONAR
-    // sonar stuff only works with PPM
-    if (feature(FEATURE_PPM)) {
-        if (feature(FEATURE_SONAR))
-            Sonar_init();
-    }
-#endif
-
-    LED1_ON;
-    LED0_OFF;
-    for (i = 0; i < 10; i++) {
-        LED1_TOGGLE;
-        LED0_TOGGLE;
-        delay(25);
-        BEEP_ON;
-        delay(25);
-        BEEP_OFF;
-    }
-    LED0_OFF;
-    LED1_OFF;
-
-    // drop out any sensors that don't seem to work, init all the others. halt if gyro is dead.
-    sensorsAutodetect();
-    imuInit(); // Mag is initialized inside imuInit
-
-    // Check battery type/voltage
-    if (feature(FEATURE_VBAT))
-        batteryInit();
-
-    serialInit(mcfg.serial_baudrate);
-#ifdef SOFTSERIAL_19200_LOOPBACK
-    setupSoftSerial1(19200);
-    serialPort_t* loopbackPort = (serialPort_t*)&(softSerialPorts[0]);
-    serialPrint(loopbackPort, "LOOPBACK 19200 ENABLED\r\n");
-#endif
-
-    previousTime = micros();
-    if (mcfg.mixerConfiguration == MULTITYPE_GIMBAL)
-        calibratingA = CALIBRATING_ACC_CYCLES;
-    calibratingG = CALIBRATING_GYRO_CYCLES;
-    calibratingB = CALIBRATING_BARO_CYCLES;             // 10 seconds init_delay + 200 * 25 ms = 15 seconds before ground pressure settles
-    f.SMALL_ANGLES_25 = 1;
-
-    // loopy
-    while (1) {
-        loop();
-#ifdef SOFTSERIAL_19200_LOOPBACK
-        while (serialTotalBytesWaiting(loopbackPort)) {
-
-            uint8_t b = serialRead(loopbackPort);
-            serialWrite(loopbackPort, b);
-            //serialWrite(core.mainport, b);
-        };
-#endif
-    }
-}
-
-void HardFault_Handler(void)
-{
-    // fall out of the sky
-    writeAllMotors(mcfg.mincommand);
-    while (1);
-}
->>>>>>> 3bb10630
+}